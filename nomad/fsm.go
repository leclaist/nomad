package nomad

import (
	"fmt"
	"io"
	"log"
	"reflect"
	"sync"
	"time"

	"github.com/armon/go-metrics"
	memdb "github.com/hashicorp/go-memdb"
	"github.com/hashicorp/nomad/nomad/state"
	"github.com/hashicorp/nomad/nomad/structs"
	"github.com/hashicorp/nomad/scheduler"
	"github.com/hashicorp/raft"
	"github.com/ugorji/go/codec"
)

const (
	// timeTableGranularity is the granularity of index to time tracking
	timeTableGranularity = 5 * time.Minute

	// timeTableLimit is the maximum limit of our tracking
	timeTableLimit = 72 * time.Hour
)

// SnapshotType is prefixed to a record in the FSM snapshot
// so that we can determine the type for restore
type SnapshotType byte

const (
	NodeSnapshot SnapshotType = iota
	JobSnapshot
	IndexSnapshot
	EvalSnapshot
	AllocSnapshot
	TimeTableSnapshot
	PeriodicLaunchSnapshot
	JobSummarySnapshot
	VaultAccessorSnapshot
	JobVersionSnapshot
	DeploymentSnapshot
	ACLPolicySnapshot
	ACLTokenSnapshot
)

// LogApplier is the definition of a function that can apply a Raft log
type LogApplier func(buf []byte, index uint64) interface{}

// LogAppliers is a mapping of the Raft MessageType to the appropriate log
// applier
type LogAppliers map[structs.MessageType]LogApplier

// SnapshotRestorer is the definition of a function that can apply a Raft log
type SnapshotRestorer func(restore *state.StateRestore, dec *codec.Decoder) error

// SnapshotRestorers is a mapping of the SnapshotType to the appropriate
// snapshot restorer.
type SnapshotRestorers map[SnapshotType]SnapshotRestorer

// nomadFSM implements a finite state machine that is used
// along with Raft to provide strong consistency. We implement
// this outside the Server to avoid exposing this outside the package.
type nomadFSM struct {
	evalBroker         *EvalBroker
	blockedEvals       *BlockedEvals
	periodicDispatcher *PeriodicDispatch
	logOutput          io.Writer
	logger             *log.Logger
	state              *state.StateStore
	timetable          *TimeTable

	// enterpriseAppliers holds the set of enterprise only LogAppliers
	enterpriseAppliers LogAppliers

	// enterpriseRestorers holds the set of enterprise only snapshot restorers
	enterpriseRestorers SnapshotRestorers

	// stateLock is only used to protect outside callers to State() from
	// racing with Restore(), which is called by Raft (it puts in a totally
	// new state store). Everything internal here is synchronized by the
	// Raft side, so doesn't need to lock this.
	stateLock sync.RWMutex
}

// nomadSnapshot is used to provide a snapshot of the current
// state in a way that can be accessed concurrently with operations
// that may modify the live state.
type nomadSnapshot struct {
	snap      *state.StateSnapshot
	timetable *TimeTable
}

// snapshotHeader is the first entry in our snapshot
type snapshotHeader struct {
}

// NewFSMPath is used to construct a new FSM with a blank state
func NewFSM(evalBroker *EvalBroker, periodic *PeriodicDispatch,
	blocked *BlockedEvals, logOutput io.Writer) (*nomadFSM, error) {
	// Create a state store
	state, err := state.NewStateStore(logOutput)
	if err != nil {
		return nil, err
	}

	fsm := &nomadFSM{
		evalBroker:          evalBroker,
		periodicDispatcher:  periodic,
		blockedEvals:        blocked,
		logOutput:           logOutput,
		logger:              log.New(logOutput, "", log.LstdFlags),
		state:               state,
		timetable:           NewTimeTable(timeTableGranularity, timeTableLimit),
		enterpriseAppliers:  make(map[structs.MessageType]LogApplier, 8),
		enterpriseRestorers: make(map[SnapshotType]SnapshotRestorer, 8),
	}

	// Register all the log applier functions
	fsm.registerLogAppliers()

	// Register all the snapshot restorer functions
	fsm.registerSnapshotRestorers()

	return fsm, nil
}

// Close is used to cleanup resources associated with the FSM
func (n *nomadFSM) Close() error {
	return nil
}

// State is used to return a handle to the current state
func (n *nomadFSM) State() *state.StateStore {
	n.stateLock.RLock()
	defer n.stateLock.RUnlock()
	return n.state
}

// TimeTable returns the time table of transactions
func (n *nomadFSM) TimeTable() *TimeTable {
	return n.timetable
}

func (n *nomadFSM) Apply(log *raft.Log) interface{} {
	buf := log.Data
	msgType := structs.MessageType(buf[0])

	// Witness this write
	n.timetable.Witness(log.Index, time.Now().UTC())

	// Check if this message type should be ignored when unknown. This is
	// used so that new commands can be added with developer control if older
	// versions can safely ignore the command, or if they should crash.
	ignoreUnknown := false
	if msgType&structs.IgnoreUnknownTypeFlag == structs.IgnoreUnknownTypeFlag {
		msgType &= ^structs.IgnoreUnknownTypeFlag
		ignoreUnknown = true
	}

	switch msgType {
	case structs.NodeRegisterRequestType:
		return n.applyUpsertNode(buf[1:], log.Index)
	case structs.NodeDeregisterRequestType:
		return n.applyDeregisterNode(buf[1:], log.Index)
	case structs.NodeUpdateStatusRequestType:
		return n.applyStatusUpdate(buf[1:], log.Index)
	case structs.NodeUpdateDrainRequestType:
		return n.applyDrainUpdate(buf[1:], log.Index)
	case structs.JobRegisterRequestType:
		return n.applyUpsertJob(buf[1:], log.Index)
	case structs.JobDeregisterRequestType:
		return n.applyDeregisterJob(buf[1:], log.Index)
	case structs.EvalUpdateRequestType:
		return n.applyUpdateEval(buf[1:], log.Index)
	case structs.EvalDeleteRequestType:
		return n.applyDeleteEval(buf[1:], log.Index)
	case structs.AllocUpdateRequestType:
		return n.applyAllocUpdate(buf[1:], log.Index)
	case structs.AllocClientUpdateRequestType:
		return n.applyAllocClientUpdate(buf[1:], log.Index)
	case structs.ReconcileJobSummariesRequestType:
		return n.applyReconcileSummaries(buf[1:], log.Index)
	case structs.VaultAccessorRegisterRequestType:
		return n.applyUpsertVaultAccessor(buf[1:], log.Index)
	case structs.VaultAccessorDegisterRequestType:
		return n.applyDeregisterVaultAccessor(buf[1:], log.Index)
	case structs.ApplyPlanResultsRequestType:
		return n.applyPlanResults(buf[1:], log.Index)
	case structs.DeploymentStatusUpdateRequestType:
		return n.applyDeploymentStatusUpdate(buf[1:], log.Index)
	case structs.DeploymentPromoteRequestType:
		return n.applyDeploymentPromotion(buf[1:], log.Index)
	case structs.DeploymentAllocHealthRequestType:
		return n.applyDeploymentAllocHealth(buf[1:], log.Index)
	case structs.DeploymentDeleteRequestType:
		return n.applyDeploymentDelete(buf[1:], log.Index)
	case structs.JobStabilityRequestType:
		return n.applyJobStability(buf[1:], log.Index)
	case structs.ACLPolicyUpsertRequestType:
		return n.applyACLPolicyUpsert(buf[1:], log.Index)
	case structs.ACLPolicyDeleteRequestType:
		return n.applyACLPolicyDelete(buf[1:], log.Index)
	case structs.ACLTokenUpsertRequestType:
		return n.applyACLTokenUpsert(buf[1:], log.Index)
	case structs.ACLTokenDeleteRequestType:
		return n.applyACLTokenDelete(buf[1:], log.Index)
	case structs.ACLTokenBootstrapRequestType:
		return n.applyACLTokenBootstrap(buf[1:], log.Index)
	}

	// Check enterprise only message types.
	if applier, ok := n.enterpriseAppliers[msgType]; ok {
		return applier(buf[1:], log.Index)
	}

	// We didn't match anything, either panic or ignore
	if ignoreUnknown {
		n.logger.Printf("[WARN] nomad.fsm: ignoring unknown message type (%d), upgrade to newer version", msgType)
		return nil
	}

	panic(fmt.Errorf("failed to apply request: %#v", buf))
}

func (n *nomadFSM) applyUpsertNode(buf []byte, index uint64) interface{} {
	defer metrics.MeasureSince([]string{"nomad", "fsm", "register_node"}, time.Now())
	var req structs.NodeRegisterRequest
	if err := structs.Decode(buf, &req); err != nil {
		panic(fmt.Errorf("failed to decode request: %v", err))
	}

	if err := n.state.UpsertNode(index, req.Node); err != nil {
		n.logger.Printf("[ERR] nomad.fsm: UpsertNode failed: %v", err)
		return err
	}

	// Unblock evals for the nodes computed node class if it is in a ready
	// state.
	if req.Node.Status == structs.NodeStatusReady {
		n.blockedEvals.Unblock(req.Node.ComputedClass, index)
	}

	return nil
}

func (n *nomadFSM) applyDeregisterNode(buf []byte, index uint64) interface{} {
	defer metrics.MeasureSince([]string{"nomad", "fsm", "deregister_node"}, time.Now())
	var req structs.NodeDeregisterRequest
	if err := structs.Decode(buf, &req); err != nil {
		panic(fmt.Errorf("failed to decode request: %v", err))
	}

	if err := n.state.DeleteNode(index, req.NodeID); err != nil {
		n.logger.Printf("[ERR] nomad.fsm: DeleteNode failed: %v", err)
		return err
	}
	return nil
}

func (n *nomadFSM) applyStatusUpdate(buf []byte, index uint64) interface{} {
	defer metrics.MeasureSince([]string{"nomad", "fsm", "node_status_update"}, time.Now())
	var req structs.NodeUpdateStatusRequest
	if err := structs.Decode(buf, &req); err != nil {
		panic(fmt.Errorf("failed to decode request: %v", err))
	}

	if err := n.state.UpdateNodeStatus(index, req.NodeID, req.Status); err != nil {
		n.logger.Printf("[ERR] nomad.fsm: UpdateNodeStatus failed: %v", err)
		return err
	}

	// Unblock evals for the nodes computed node class if it is in a ready
	// state.
	if req.Status == structs.NodeStatusReady {
		ws := memdb.NewWatchSet()
		node, err := n.state.NodeByID(ws, req.NodeID)
		if err != nil {
			n.logger.Printf("[ERR] nomad.fsm: looking up node %q failed: %v", req.NodeID, err)
			return err

		}
		n.blockedEvals.Unblock(node.ComputedClass, index)
	}

	return nil
}

func (n *nomadFSM) applyDrainUpdate(buf []byte, index uint64) interface{} {
	defer metrics.MeasureSince([]string{"nomad", "fsm", "node_drain_update"}, time.Now())
	var req structs.NodeUpdateDrainRequest
	if err := structs.Decode(buf, &req); err != nil {
		panic(fmt.Errorf("failed to decode request: %v", err))
	}

	if err := n.state.UpdateNodeDrain(index, req.NodeID, req.Drain); err != nil {
		n.logger.Printf("[ERR] nomad.fsm: UpdateNodeDrain failed: %v", err)
		return err
	}
	return nil
}

func (n *nomadFSM) applyUpsertJob(buf []byte, index uint64) interface{} {
	defer metrics.MeasureSince([]string{"nomad", "fsm", "register_job"}, time.Now())
	var req structs.JobRegisterRequest
	if err := structs.Decode(buf, &req); err != nil {
		panic(fmt.Errorf("failed to decode request: %v", err))
	}

	/* Handle upgrade paths:
	 * - Empty maps and slices should be treated as nil to avoid
	 *   un-intended destructive updates in scheduler since we use
	 *   reflect.DeepEqual. Starting Nomad 0.4.1, job submission sanatizes
	 *   the incoming job.
	 * - Migrate from old style upgrade stanza that used only a stagger.
	 */
	req.Job.Canonicalize()

	if err := n.state.UpsertJob(index, req.Job); err != nil {
		n.logger.Printf("[ERR] nomad.fsm: UpsertJob failed: %v", err)
		return err
	}

	// We always add the job to the periodic dispatcher because there is the
	// possibility that the periodic spec was removed and then we should stop
	// tracking it.
	added, err := n.periodicDispatcher.Add(req.Job)
	if err != nil {
		n.logger.Printf("[ERR] nomad.fsm: periodicDispatcher.Add failed: %v", err)
		return err
	}

	// Create a watch set
	ws := memdb.NewWatchSet()

	// If it is periodic, record the time it was inserted. This is necessary for
	// recovering during leader election. It is possible that from the time it
	// is added to when it was suppose to launch, leader election occurs and the
	// job was not launched. In this case, we use the insertion time to
	// determine if a launch was missed.
<<<<<<< HEAD
	if req.Job.IsPeriodic() {
=======
	if added {
>>>>>>> 0ec93d7b
		prevLaunch, err := n.state.PeriodicLaunchByID(ws, req.Namespace, req.Job.ID)
		if err != nil {
			n.logger.Printf("[ERR] nomad.fsm: PeriodicLaunchByID failed: %v", err)
			return err
		}

		// Record the insertion time as a launch. We overload the launch table
		// such that the first entry is the insertion time.
		if prevLaunch == nil {
			launch := &structs.PeriodicLaunch{
				ID:        req.Job.ID,
				Namespace: req.Namespace,
				Launch:    time.Now(),
			}
			if err := n.state.UpsertPeriodicLaunch(index, launch); err != nil {
				n.logger.Printf("[ERR] nomad.fsm: UpsertPeriodicLaunch failed: %v", err)
				return err
			}
		}
	}

	// Check if the parent job is periodic and mark the launch time.
	parentID := req.Job.ParentID
	if parentID != "" {
		parent, err := n.state.JobByID(ws, req.Namespace, parentID)
		if err != nil {
			n.logger.Printf("[ERR] nomad.fsm: JobByID(%v) lookup for parent failed: %v", parentID, err)
			return err
		} else if parent == nil {
			// The parent has been deregistered.
			return nil
		}

		if parent.IsPeriodic() && !parent.IsParameterized() {
			t, err := n.periodicDispatcher.LaunchTime(req.Job.ID)
			if err != nil {
				n.logger.Printf("[ERR] nomad.fsm: LaunchTime(%v) failed: %v", req.Job.ID, err)
				return err
			}

			launch := &structs.PeriodicLaunch{
				ID:        parentID,
				Namespace: req.Namespace,
				Launch:    t,
			}
			if err := n.state.UpsertPeriodicLaunch(index, launch); err != nil {
				n.logger.Printf("[ERR] nomad.fsm: UpsertPeriodicLaunch failed: %v", err)
				return err
			}
		}
	}

	return nil
}

func (n *nomadFSM) applyDeregisterJob(buf []byte, index uint64) interface{} {
	defer metrics.MeasureSince([]string{"nomad", "fsm", "deregister_job"}, time.Now())
	var req structs.JobDeregisterRequest
	if err := structs.Decode(buf, &req); err != nil {
		panic(fmt.Errorf("failed to decode request: %v", err))
	}

	// If it is periodic remove it from the dispatcher
	if err := n.periodicDispatcher.Remove(req.Namespace, req.JobID); err != nil {
		n.logger.Printf("[ERR] nomad.fsm: periodicDispatcher.Remove failed: %v", err)
		return err
	}

	if req.Purge {
		if err := n.state.DeleteJob(index, req.Namespace, req.JobID); err != nil {
			n.logger.Printf("[ERR] nomad.fsm: DeleteJob failed: %v", err)
			return err
		}

		// We always delete from the periodic launch table because it is possible that
		// the job was updated to be non-perioidic, thus checking if it is periodic
		// doesn't ensure we clean it up properly.
		n.state.DeletePeriodicLaunch(index, req.Namespace, req.JobID)
	} else {
		// Get the current job and mark it as stopped and re-insert it.
		ws := memdb.NewWatchSet()
		current, err := n.state.JobByID(ws, req.Namespace, req.JobID)
		if err != nil {
			n.logger.Printf("[ERR] nomad.fsm: JobByID lookup failed: %v", err)
			return err
		}

		if current == nil {
			return fmt.Errorf("job %q in namespace %q doesn't exist to be deregistered", req.JobID, req.Namespace)
		}

		stopped := current.Copy()
		stopped.Stop = true

		if err := n.state.UpsertJob(index, stopped); err != nil {
			n.logger.Printf("[ERR] nomad.fsm: UpsertJob failed: %v", err)
			return err
		}
	}

	return nil
}

func (n *nomadFSM) applyUpdateEval(buf []byte, index uint64) interface{} {
	defer metrics.MeasureSince([]string{"nomad", "fsm", "update_eval"}, time.Now())
	var req structs.EvalUpdateRequest
	if err := structs.Decode(buf, &req); err != nil {
		panic(fmt.Errorf("failed to decode request: %v", err))
	}

	if err := n.state.UpsertEvals(index, req.Evals); err != nil {
		n.logger.Printf("[ERR] nomad.fsm: UpsertEvals failed: %v", err)
		return err
	}

	for _, eval := range req.Evals {
		if eval.ShouldEnqueue() {
			n.evalBroker.Enqueue(eval)
		} else if eval.ShouldBlock() {
			n.blockedEvals.Block(eval)
		} else if eval.Status == structs.EvalStatusComplete &&
			len(eval.FailedTGAllocs) == 0 {
			// If we have a successful evaluation for a node, untrack any
			// blocked evaluation
			n.blockedEvals.Untrack(eval.JobID)
		}
	}
	return nil
}

func (n *nomadFSM) applyDeleteEval(buf []byte, index uint64) interface{} {
	defer metrics.MeasureSince([]string{"nomad", "fsm", "delete_eval"}, time.Now())
	var req structs.EvalDeleteRequest
	if err := structs.Decode(buf, &req); err != nil {
		panic(fmt.Errorf("failed to decode request: %v", err))
	}

	if err := n.state.DeleteEval(index, req.Evals, req.Allocs); err != nil {
		n.logger.Printf("[ERR] nomad.fsm: DeleteEval failed: %v", err)
		return err
	}
	return nil
}

func (n *nomadFSM) applyAllocUpdate(buf []byte, index uint64) interface{} {
	defer metrics.MeasureSince([]string{"nomad", "fsm", "alloc_update"}, time.Now())
	var req structs.AllocUpdateRequest
	if err := structs.Decode(buf, &req); err != nil {
		panic(fmt.Errorf("failed to decode request: %v", err))
	}

	// Attach the job to all the allocations. It is pulled out in the
	// payload to avoid the redundancy of encoding, but should be denormalized
	// prior to being inserted into MemDB.
	structs.DenormalizeAllocationJobs(req.Job, req.Alloc)

	// Calculate the total resources of allocations. It is pulled out in the
	// payload to avoid encoding something that can be computed, but should be
	// denormalized prior to being inserted into MemDB.
	for _, alloc := range req.Alloc {
		if alloc.Resources != nil {
			// COMPAT 0.4.1 -> 0.5
			// Set the shared resources for allocations which don't have them
			if alloc.SharedResources == nil {
				alloc.SharedResources = &structs.Resources{
					DiskMB: alloc.Resources.DiskMB,
				}
			}

			continue
		}

		alloc.Resources = new(structs.Resources)
		for _, task := range alloc.TaskResources {
			alloc.Resources.Add(task)
		}

		// Add the shared resources
		alloc.Resources.Add(alloc.SharedResources)
	}

	if err := n.state.UpsertAllocs(index, req.Alloc); err != nil {
		n.logger.Printf("[ERR] nomad.fsm: UpsertAllocs failed: %v", err)
		return err
	}
	return nil
}

func (n *nomadFSM) applyAllocClientUpdate(buf []byte, index uint64) interface{} {
	defer metrics.MeasureSince([]string{"nomad", "fsm", "alloc_client_update"}, time.Now())
	var req structs.AllocUpdateRequest
	if err := structs.Decode(buf, &req); err != nil {
		panic(fmt.Errorf("failed to decode request: %v", err))
	}
	if len(req.Alloc) == 0 {
		return nil
	}

	// Create a watch set
	ws := memdb.NewWatchSet()

	// Updating the allocs with the job id and task group name
	for _, alloc := range req.Alloc {
		if existing, _ := n.state.AllocByID(ws, alloc.ID); existing != nil {
			alloc.JobID = existing.JobID
			alloc.TaskGroup = existing.TaskGroup
		}
	}

	// Update all the client allocations
	if err := n.state.UpdateAllocsFromClient(index, req.Alloc); err != nil {
		n.logger.Printf("[ERR] nomad.fsm: UpdateAllocFromClient failed: %v", err)
		return err
	}

	// Unblock evals for the nodes computed node class if the client has
	// finished running an allocation.
	for _, alloc := range req.Alloc {
		if alloc.ClientStatus == structs.AllocClientStatusComplete ||
			alloc.ClientStatus == structs.AllocClientStatusFailed {
			nodeID := alloc.NodeID
			node, err := n.state.NodeByID(ws, nodeID)
			if err != nil || node == nil {
				n.logger.Printf("[ERR] nomad.fsm: looking up node %q failed: %v", nodeID, err)
				return err

			}
			n.blockedEvals.Unblock(node.ComputedClass, index)
		}
	}

	return nil
}

// applyReconcileSummaries reconciles summaries for all the jobs
func (n *nomadFSM) applyReconcileSummaries(buf []byte, index uint64) interface{} {
	if err := n.state.ReconcileJobSummaries(index); err != nil {
		return err
	}
	return n.reconcileQueuedAllocations(index)
}

// applyUpsertVaultAccessor stores the Vault accessors for a given allocation
// and task
func (n *nomadFSM) applyUpsertVaultAccessor(buf []byte, index uint64) interface{} {
	defer metrics.MeasureSince([]string{"nomad", "fsm", "upsert_vault_accessor"}, time.Now())
	var req structs.VaultAccessorsRequest
	if err := structs.Decode(buf, &req); err != nil {
		panic(fmt.Errorf("failed to decode request: %v", err))
	}

	if err := n.state.UpsertVaultAccessor(index, req.Accessors); err != nil {
		n.logger.Printf("[ERR] nomad.fsm: UpsertVaultAccessor failed: %v", err)
		return err
	}

	return nil
}

// applyDeregisterVaultAccessor deregisters a set of Vault accessors
func (n *nomadFSM) applyDeregisterVaultAccessor(buf []byte, index uint64) interface{} {
	defer metrics.MeasureSince([]string{"nomad", "fsm", "deregister_vault_accessor"}, time.Now())
	var req structs.VaultAccessorsRequest
	if err := structs.Decode(buf, &req); err != nil {
		panic(fmt.Errorf("failed to decode request: %v", err))
	}

	if err := n.state.DeleteVaultAccessors(index, req.Accessors); err != nil {
		n.logger.Printf("[ERR] nomad.fsm: DeregisterVaultAccessor failed: %v", err)
		return err
	}

	return nil
}

// applyPlanApply applies the results of a plan application
func (n *nomadFSM) applyPlanResults(buf []byte, index uint64) interface{} {
	defer metrics.MeasureSince([]string{"nomad", "fsm", "apply_plan_results"}, time.Now())
	var req structs.ApplyPlanResultsRequest
	if err := structs.Decode(buf, &req); err != nil {
		panic(fmt.Errorf("failed to decode request: %v", err))
	}

	if err := n.state.UpsertPlanResults(index, &req); err != nil {
		n.logger.Printf("[ERR] nomad.fsm: ApplyPlan failed: %v", err)
		return err
	}

	return nil
}

// applyDeploymentStatusUpdate is used to update the status of an existing
// deployment
func (n *nomadFSM) applyDeploymentStatusUpdate(buf []byte, index uint64) interface{} {
	defer metrics.MeasureSince([]string{"nomad", "fsm", "apply_deployment_status_update"}, time.Now())
	var req structs.DeploymentStatusUpdateRequest
	if err := structs.Decode(buf, &req); err != nil {
		panic(fmt.Errorf("failed to decode request: %v", err))
	}

	if err := n.state.UpdateDeploymentStatus(index, &req); err != nil {
		n.logger.Printf("[ERR] nomad.fsm: UpsertDeploymentStatusUpdate failed: %v", err)
		return err
	}

	if req.Eval != nil && req.Eval.ShouldEnqueue() {
		n.evalBroker.Enqueue(req.Eval)
	}

	return nil
}

// applyDeploymentPromotion is used to promote canaries in a deployment
func (n *nomadFSM) applyDeploymentPromotion(buf []byte, index uint64) interface{} {
	defer metrics.MeasureSince([]string{"nomad", "fsm", "apply_deployment_promotion"}, time.Now())
	var req structs.ApplyDeploymentPromoteRequest
	if err := structs.Decode(buf, &req); err != nil {
		panic(fmt.Errorf("failed to decode request: %v", err))
	}

	if err := n.state.UpdateDeploymentPromotion(index, &req); err != nil {
		n.logger.Printf("[ERR] nomad.fsm: UpsertDeploymentPromotion failed: %v", err)
		return err
	}

	if req.Eval != nil && req.Eval.ShouldEnqueue() {
		n.evalBroker.Enqueue(req.Eval)
	}

	return nil
}

// applyDeploymentAllocHealth is used to set the health of allocations as part
// of a deployment
func (n *nomadFSM) applyDeploymentAllocHealth(buf []byte, index uint64) interface{} {
	defer metrics.MeasureSince([]string{"nomad", "fsm", "apply_deployment_alloc_health"}, time.Now())
	var req structs.ApplyDeploymentAllocHealthRequest
	if err := structs.Decode(buf, &req); err != nil {
		panic(fmt.Errorf("failed to decode request: %v", err))
	}

	if err := n.state.UpdateDeploymentAllocHealth(index, &req); err != nil {
		n.logger.Printf("[ERR] nomad.fsm: UpsertDeploymentAllocHealth failed: %v", err)
		return err
	}

	if req.Eval != nil && req.Eval.ShouldEnqueue() {
		n.evalBroker.Enqueue(req.Eval)
	}

	return nil
}

// applyDeploymentDelete is used to delete a set of deployments
func (n *nomadFSM) applyDeploymentDelete(buf []byte, index uint64) interface{} {
	defer metrics.MeasureSince([]string{"nomad", "fsm", "apply_deployment_delete"}, time.Now())
	var req structs.DeploymentDeleteRequest
	if err := structs.Decode(buf, &req); err != nil {
		panic(fmt.Errorf("failed to decode request: %v", err))
	}

	if err := n.state.DeleteDeployment(index, req.Deployments); err != nil {
		n.logger.Printf("[ERR] nomad.fsm: DeleteDeployment failed: %v", err)
		return err
	}

	return nil
}

// applyJobStability is used to set the stability of a job
func (n *nomadFSM) applyJobStability(buf []byte, index uint64) interface{} {
	defer metrics.MeasureSince([]string{"nomad", "fsm", "apply_job_stability"}, time.Now())
	var req structs.JobStabilityRequest
	if err := structs.Decode(buf, &req); err != nil {
		panic(fmt.Errorf("failed to decode request: %v", err))
	}

	if err := n.state.UpdateJobStability(index, req.Namespace, req.JobID, req.JobVersion, req.Stable); err != nil {
		n.logger.Printf("[ERR] nomad.fsm: UpdateJobStability failed: %v", err)
		return err
	}

	return nil
}

// applyACLPolicyUpsert is used to upsert a set of policies
func (n *nomadFSM) applyACLPolicyUpsert(buf []byte, index uint64) interface{} {
	defer metrics.MeasureSince([]string{"nomad", "fsm", "apply_acl_policy_upsert"}, time.Now())
	var req structs.ACLPolicyUpsertRequest
	if err := structs.Decode(buf, &req); err != nil {
		panic(fmt.Errorf("failed to decode request: %v", err))
	}

	if err := n.state.UpsertACLPolicies(index, req.Policies); err != nil {
		n.logger.Printf("[ERR] nomad.fsm: UpsertACLPolicies failed: %v", err)
		return err
	}
	return nil
}

// applyACLPolicyDelete is used to delete a set of policies
func (n *nomadFSM) applyACLPolicyDelete(buf []byte, index uint64) interface{} {
	defer metrics.MeasureSince([]string{"nomad", "fsm", "apply_acl_policy_delete"}, time.Now())
	var req structs.ACLPolicyDeleteRequest
	if err := structs.Decode(buf, &req); err != nil {
		panic(fmt.Errorf("failed to decode request: %v", err))
	}

	if err := n.state.DeleteACLPolicies(index, req.Names); err != nil {
		n.logger.Printf("[ERR] nomad.fsm: DeleteACLPolicies failed: %v", err)
		return err
	}
	return nil
}

// applyACLTokenUpsert is used to upsert a set of policies
func (n *nomadFSM) applyACLTokenUpsert(buf []byte, index uint64) interface{} {
	defer metrics.MeasureSince([]string{"nomad", "fsm", "apply_acl_token_upsert"}, time.Now())
	var req structs.ACLTokenUpsertRequest
	if err := structs.Decode(buf, &req); err != nil {
		panic(fmt.Errorf("failed to decode request: %v", err))
	}

	if err := n.state.UpsertACLTokens(index, req.Tokens); err != nil {
		n.logger.Printf("[ERR] nomad.fsm: UpsertACLTokens failed: %v", err)
		return err
	}
	return nil
}

// applyACLTokenDelete is used to delete a set of policies
func (n *nomadFSM) applyACLTokenDelete(buf []byte, index uint64) interface{} {
	defer metrics.MeasureSince([]string{"nomad", "fsm", "apply_acl_token_delete"}, time.Now())
	var req structs.ACLTokenDeleteRequest
	if err := structs.Decode(buf, &req); err != nil {
		panic(fmt.Errorf("failed to decode request: %v", err))
	}

	if err := n.state.DeleteACLTokens(index, req.AccessorIDs); err != nil {
		n.logger.Printf("[ERR] nomad.fsm: DeleteACLTokens failed: %v", err)
		return err
	}
	return nil
}

// applyACLTokenBootstrap is used to bootstrap an ACL token
func (n *nomadFSM) applyACLTokenBootstrap(buf []byte, index uint64) interface{} {
	defer metrics.MeasureSince([]string{"nomad", "fsm", "apply_acl_token_bootstrap"}, time.Now())
	var req structs.ACLTokenBootstrapRequest
	if err := structs.Decode(buf, &req); err != nil {
		panic(fmt.Errorf("failed to decode request: %v", err))
	}

	if err := n.state.BootstrapACLTokens(index, req.ResetIndex, req.Token); err != nil {
		n.logger.Printf("[ERR] nomad.fsm: BootstrapACLToken failed: %v", err)
		return err
	}
	return nil
}

func (n *nomadFSM) Snapshot() (raft.FSMSnapshot, error) {
	// Create a new snapshot
	snap, err := n.state.Snapshot()
	if err != nil {
		return nil, err
	}

	ns := &nomadSnapshot{
		snap:      snap,
		timetable: n.timetable,
	}
	return ns, nil
}

func (n *nomadFSM) Restore(old io.ReadCloser) error {
	defer old.Close()

	// Create a new state store
	newState, err := state.NewStateStore(n.logOutput)
	if err != nil {
		return err
	}

	// Start the state restore
	restore, err := newState.Restore()
	if err != nil {
		return err
	}
	defer restore.Abort()

	// Create a decoder
	dec := codec.NewDecoder(old, structs.MsgpackHandle)

	// Read in the header
	var header snapshotHeader
	if err := dec.Decode(&header); err != nil {
		return err
	}

	// Populate the new state
	msgType := make([]byte, 1)
	for {
		// Read the message type
		_, err := old.Read(msgType)
		if err == io.EOF {
			break
		} else if err != nil {
			return err
		}

		// Decode
		snapType := SnapshotType(msgType[0])
		switch snapType {
		case TimeTableSnapshot:
			if err := n.timetable.Deserialize(dec); err != nil {
				return fmt.Errorf("time table deserialize failed: %v", err)
			}

		case NodeSnapshot:
			node := new(structs.Node)
			if err := dec.Decode(node); err != nil {
				return err
			}
			if err := restore.NodeRestore(node); err != nil {
				return err
			}

		case JobSnapshot:
			job := new(structs.Job)
			if err := dec.Decode(job); err != nil {
				return err
			}

			/* Handle upgrade paths:
			 * - Empty maps and slices should be treated as nil to avoid
			 *   un-intended destructive updates in scheduler since we use
			 *   reflect.DeepEqual. Starting Nomad 0.4.1, job submission sanatizes
			 *   the incoming job.
			 * - Migrate from old style upgrade stanza that used only a stagger.
			 */
			job.Canonicalize()

			if err := restore.JobRestore(job); err != nil {
				return err
			}

		case EvalSnapshot:
			eval := new(structs.Evaluation)
			if err := dec.Decode(eval); err != nil {
				return err
			}

			// COMPAT: Handle upgrade to v0.7.0
			if eval.Namespace == "" {
				eval.Namespace = structs.DefaultNamespace
			}

			if err := restore.EvalRestore(eval); err != nil {
				return err
			}

		case AllocSnapshot:
			alloc := new(structs.Allocation)
			if err := dec.Decode(alloc); err != nil {
				return err
			}

			// COMPAT: Handle upgrade to v0.7.0
			if alloc.Namespace == "" {
				alloc.Namespace = structs.DefaultNamespace
			}

			if err := restore.AllocRestore(alloc); err != nil {
				return err
			}

		case IndexSnapshot:
			idx := new(state.IndexEntry)
			if err := dec.Decode(idx); err != nil {
				return err
			}
			if err := restore.IndexRestore(idx); err != nil {
				return err
			}

		case PeriodicLaunchSnapshot:
			launch := new(structs.PeriodicLaunch)
			if err := dec.Decode(launch); err != nil {
				return err
			}

			// COMPAT: Handle upgrade to v0.7.0
			if launch.Namespace == "" {
				launch.Namespace = structs.DefaultNamespace
			}

			if err := restore.PeriodicLaunchRestore(launch); err != nil {
				return err
			}

		case JobSummarySnapshot:
			summary := new(structs.JobSummary)
			if err := dec.Decode(summary); err != nil {
				return err
			}

			// COMPAT: Handle upgrade to v0.7.0
			if summary.Namespace == "" {
				summary.Namespace = structs.DefaultNamespace
			}

			if err := restore.JobSummaryRestore(summary); err != nil {
				return err
			}

		case VaultAccessorSnapshot:
			accessor := new(structs.VaultAccessor)
			if err := dec.Decode(accessor); err != nil {
				return err
			}
			if err := restore.VaultAccessorRestore(accessor); err != nil {
				return err
			}

		case JobVersionSnapshot:
			version := new(structs.Job)
			if err := dec.Decode(version); err != nil {
				return err
			}

			// COMPAT: Handle upgrade to v0.7.0
			if version.Namespace == "" {
				version.Namespace = structs.DefaultNamespace
			}

			if err := restore.JobVersionRestore(version); err != nil {
				return err
			}

		case DeploymentSnapshot:
			deployment := new(structs.Deployment)
			if err := dec.Decode(deployment); err != nil {
				return err
			}

			// COMPAT: Handle upgrade to v0.7.0
			if deployment.Namespace == "" {
				deployment.Namespace = structs.DefaultNamespace
			}

			if err := restore.DeploymentRestore(deployment); err != nil {
				return err
			}

		case ACLPolicySnapshot:
			policy := new(structs.ACLPolicy)
			if err := dec.Decode(policy); err != nil {
				return err
			}
			if err := restore.ACLPolicyRestore(policy); err != nil {
				return err
			}

		case ACLTokenSnapshot:
			token := new(structs.ACLToken)
			if err := dec.Decode(token); err != nil {
				return err
			}
			if err := restore.ACLTokenRestore(token); err != nil {
				return err
			}

		default:
			// Check if this is an enterprise only object being restored
			restorer, ok := n.enterpriseRestorers[snapType]
			if !ok {
				return fmt.Errorf("Unrecognized snapshot type: %v", msgType)
			}

			// Restore the enterprise only object
			if err := restorer(restore, dec); err != nil {
				return err
			}
		}
	}

	restore.Commit()

	// Create Job Summaries
	// COMPAT 0.4 -> 0.4.1
	// We can remove this in 0.5. This exists so that the server creates job
	// summaries if they were not present previously. When users upgrade to 0.5
	// from 0.4.1, the snapshot will contain job summaries so it will be safe to
	// remove this block.
	index, err := newState.Index("job_summary")
	if err != nil {
		return fmt.Errorf("couldn't fetch index of job summary table: %v", err)
	}

	// If the index is 0 that means there is no job summary in the snapshot so
	// we will have to create them
	if index == 0 {
		// query the latest index
		latestIndex, err := newState.LatestIndex()
		if err != nil {
			return fmt.Errorf("unable to query latest index: %v", index)
		}
		if err := newState.ReconcileJobSummaries(latestIndex); err != nil {
			return fmt.Errorf("error reconciling summaries: %v", err)
		}
	}

	// External code might be calling State(), so we need to synchronize
	// here to make sure we swap in the new state store atomically.
	n.stateLock.Lock()
	stateOld := n.state
	n.state = newState
	n.stateLock.Unlock()

	// Signal that the old state store has been abandoned. This is required
	// because we don't operate on it any more, we just throw it away, so
	// blocking queries won't see any changes and need to be woken up.
	stateOld.Abandon()

	return nil
}

// reconcileSummaries re-calculates the queued allocations for every job that we
// created a Job Summary during the snap shot restore
func (n *nomadFSM) reconcileQueuedAllocations(index uint64) error {
	// Get all the jobs
	ws := memdb.NewWatchSet()
	iter, err := n.state.Jobs(ws)
	if err != nil {
		return err
	}

	snap, err := n.state.Snapshot()
	if err != nil {
		return fmt.Errorf("unable to create snapshot: %v", err)
	}

	// Invoking the scheduler for every job so that we can populate the number
	// of queued allocations for every job
	for {
		rawJob := iter.Next()
		if rawJob == nil {
			break
		}
		job := rawJob.(*structs.Job)
		planner := &scheduler.Harness{
			State: &snap.StateStore,
		}
		// Create an eval and mark it as requiring annotations and insert that as well
		eval := &structs.Evaluation{
			ID:             structs.GenerateUUID(),
			Namespace:      job.Namespace,
			Priority:       job.Priority,
			Type:           job.Type,
			TriggeredBy:    structs.EvalTriggerJobRegister,
			JobID:          job.ID,
			JobModifyIndex: job.JobModifyIndex + 1,
			Status:         structs.EvalStatusPending,
			AnnotatePlan:   true,
		}

		// Create the scheduler and run it
		sched, err := scheduler.NewScheduler(eval.Type, n.logger, snap, planner)
		if err != nil {
			return err
		}

		if err := sched.Process(eval); err != nil {
			return err
		}

		// Get the job summary from the fsm state store
		originalSummary, err := n.state.JobSummaryByID(ws, job.Namespace, job.ID)
		if err != nil {
			return err
		}
		summary := originalSummary.Copy()

		// Add the allocations scheduler has made to queued since these
		// allocations are never getting placed until the scheduler is invoked
		// with a real planner
		if l := len(planner.Plans); l != 1 {
			return fmt.Errorf("unexpected number of plans during restore %d. Please file an issue including the logs", l)
		}
		for _, allocations := range planner.Plans[0].NodeAllocation {
			for _, allocation := range allocations {
				tgSummary, ok := summary.Summary[allocation.TaskGroup]
				if !ok {
					return fmt.Errorf("task group %q not found while updating queued count", allocation.TaskGroup)
				}
				tgSummary.Queued += 1
				summary.Summary[allocation.TaskGroup] = tgSummary
			}
		}

		// Add the queued allocations attached to the evaluation to the queued
		// counter of the job summary
		if l := len(planner.Evals); l != 1 {
			return fmt.Errorf("unexpected number of evals during restore %d. Please file an issue including the logs", l)
		}
		for tg, queued := range planner.Evals[0].QueuedAllocations {
			tgSummary, ok := summary.Summary[tg]
			if !ok {
				return fmt.Errorf("task group %q not found while updating queued count", tg)
			}

			// We add instead of setting here because we want to take into
			// consideration what the scheduler with a mock planner thinks it
			// placed. Those should be counted as queued as well
			tgSummary.Queued += queued
			summary.Summary[tg] = tgSummary
		}

		if !reflect.DeepEqual(summary, originalSummary) {
			summary.ModifyIndex = index
			if err := n.state.UpsertJobSummary(index, summary); err != nil {
				return err
			}
		}
	}
	return nil
}

func (s *nomadSnapshot) Persist(sink raft.SnapshotSink) error {
	defer metrics.MeasureSince([]string{"nomad", "fsm", "persist"}, time.Now())
	// Register the nodes
	encoder := codec.NewEncoder(sink, structs.MsgpackHandle)

	// Write the header
	header := snapshotHeader{}
	if err := encoder.Encode(&header); err != nil {
		sink.Cancel()
		return err
	}

	// Write the time table
	sink.Write([]byte{byte(TimeTableSnapshot)})
	if err := s.timetable.Serialize(encoder); err != nil {
		sink.Cancel()
		return err
	}

	// Write all the data out
	if err := s.persistIndexes(sink, encoder); err != nil {
		sink.Cancel()
		return err
	}
	if err := s.persistNodes(sink, encoder); err != nil {
		sink.Cancel()
		return err
	}
	if err := s.persistJobs(sink, encoder); err != nil {
		sink.Cancel()
		return err
	}
	if err := s.persistEvals(sink, encoder); err != nil {
		sink.Cancel()
		return err
	}
	if err := s.persistAllocs(sink, encoder); err != nil {
		sink.Cancel()
		return err
	}
	if err := s.persistPeriodicLaunches(sink, encoder); err != nil {
		sink.Cancel()
		return err
	}
	if err := s.persistJobSummaries(sink, encoder); err != nil {
		sink.Cancel()
		return err
	}
	if err := s.persistVaultAccessors(sink, encoder); err != nil {
		sink.Cancel()
		return err
	}
	if err := s.persistJobVersions(sink, encoder); err != nil {
		sink.Cancel()
		return err
	}
	if err := s.persistDeployments(sink, encoder); err != nil {
		sink.Cancel()
		return err
	}
	if err := s.persistACLPolicies(sink, encoder); err != nil {
		sink.Cancel()
		return err
	}
	if err := s.persistACLTokens(sink, encoder); err != nil {
		sink.Cancel()
		return err
	}
	if err := s.persistEnterpriseTables(sink, encoder); err != nil {
		sink.Cancel()
		return err
	}
	return nil
}

func (s *nomadSnapshot) persistIndexes(sink raft.SnapshotSink,
	encoder *codec.Encoder) error {
	// Get all the indexes
	iter, err := s.snap.Indexes()
	if err != nil {
		return err
	}

	for {
		// Get the next item
		raw := iter.Next()
		if raw == nil {
			break
		}

		// Prepare the request struct
		idx := raw.(*state.IndexEntry)

		// Write out a node registration
		sink.Write([]byte{byte(IndexSnapshot)})
		if err := encoder.Encode(idx); err != nil {
			return err
		}
	}
	return nil
}

func (s *nomadSnapshot) persistNodes(sink raft.SnapshotSink,
	encoder *codec.Encoder) error {
	// Get all the nodes
	ws := memdb.NewWatchSet()
	nodes, err := s.snap.Nodes(ws)
	if err != nil {
		return err
	}

	for {
		// Get the next item
		raw := nodes.Next()
		if raw == nil {
			break
		}

		// Prepare the request struct
		node := raw.(*structs.Node)

		// Write out a node registration
		sink.Write([]byte{byte(NodeSnapshot)})
		if err := encoder.Encode(node); err != nil {
			return err
		}
	}
	return nil
}

func (s *nomadSnapshot) persistJobs(sink raft.SnapshotSink,
	encoder *codec.Encoder) error {
	// Get all the jobs
	ws := memdb.NewWatchSet()
	jobs, err := s.snap.Jobs(ws)
	if err != nil {
		return err
	}

	for {
		// Get the next item
		raw := jobs.Next()
		if raw == nil {
			break
		}

		// Prepare the request struct
		job := raw.(*structs.Job)

		// Write out a job registration
		sink.Write([]byte{byte(JobSnapshot)})
		if err := encoder.Encode(job); err != nil {
			return err
		}
	}
	return nil
}

func (s *nomadSnapshot) persistEvals(sink raft.SnapshotSink,
	encoder *codec.Encoder) error {
	// Get all the evaluations
	ws := memdb.NewWatchSet()
	evals, err := s.snap.Evals(ws)
	if err != nil {
		return err
	}

	for {
		// Get the next item
		raw := evals.Next()
		if raw == nil {
			break
		}

		// Prepare the request struct
		eval := raw.(*structs.Evaluation)

		// Write out the evaluation
		sink.Write([]byte{byte(EvalSnapshot)})
		if err := encoder.Encode(eval); err != nil {
			return err
		}
	}
	return nil
}

func (s *nomadSnapshot) persistAllocs(sink raft.SnapshotSink,
	encoder *codec.Encoder) error {
	// Get all the allocations
	ws := memdb.NewWatchSet()
	allocs, err := s.snap.Allocs(ws)
	if err != nil {
		return err
	}

	for {
		// Get the next item
		raw := allocs.Next()
		if raw == nil {
			break
		}

		// Prepare the request struct
		alloc := raw.(*structs.Allocation)

		// Write out the evaluation
		sink.Write([]byte{byte(AllocSnapshot)})
		if err := encoder.Encode(alloc); err != nil {
			return err
		}
	}
	return nil
}

func (s *nomadSnapshot) persistPeriodicLaunches(sink raft.SnapshotSink,
	encoder *codec.Encoder) error {
	// Get all the jobs
	ws := memdb.NewWatchSet()
	launches, err := s.snap.PeriodicLaunches(ws)
	if err != nil {
		return err
	}

	for {
		// Get the next item
		raw := launches.Next()
		if raw == nil {
			break
		}

		// Prepare the request struct
		launch := raw.(*structs.PeriodicLaunch)

		// Write out a job registration
		sink.Write([]byte{byte(PeriodicLaunchSnapshot)})
		if err := encoder.Encode(launch); err != nil {
			return err
		}
	}
	return nil
}

func (s *nomadSnapshot) persistJobSummaries(sink raft.SnapshotSink,
	encoder *codec.Encoder) error {

	ws := memdb.NewWatchSet()
	summaries, err := s.snap.JobSummaries(ws)
	if err != nil {
		return err
	}

	for {
		raw := summaries.Next()
		if raw == nil {
			break
		}

		jobSummary := raw.(*structs.JobSummary)

		sink.Write([]byte{byte(JobSummarySnapshot)})
		if err := encoder.Encode(jobSummary); err != nil {
			return err
		}
	}
	return nil
}

func (s *nomadSnapshot) persistVaultAccessors(sink raft.SnapshotSink,
	encoder *codec.Encoder) error {

	ws := memdb.NewWatchSet()
	accessors, err := s.snap.VaultAccessors(ws)
	if err != nil {
		return err
	}

	for {
		raw := accessors.Next()
		if raw == nil {
			break
		}

		accessor := raw.(*structs.VaultAccessor)

		sink.Write([]byte{byte(VaultAccessorSnapshot)})
		if err := encoder.Encode(accessor); err != nil {
			return err
		}
	}
	return nil
}

func (s *nomadSnapshot) persistJobVersions(sink raft.SnapshotSink,
	encoder *codec.Encoder) error {
	// Get all the jobs
	ws := memdb.NewWatchSet()
	versions, err := s.snap.JobVersions(ws)
	if err != nil {
		return err
	}

	for {
		// Get the next item
		raw := versions.Next()
		if raw == nil {
			break
		}

		// Prepare the request struct
		job := raw.(*structs.Job)

		// Write out a job registration
		sink.Write([]byte{byte(JobVersionSnapshot)})
		if err := encoder.Encode(job); err != nil {
			return err
		}
	}
	return nil
}

func (s *nomadSnapshot) persistDeployments(sink raft.SnapshotSink,
	encoder *codec.Encoder) error {
	// Get all the jobs
	ws := memdb.NewWatchSet()
	deployments, err := s.snap.Deployments(ws)
	if err != nil {
		return err
	}

	for {
		// Get the next item
		raw := deployments.Next()
		if raw == nil {
			break
		}

		// Prepare the request struct
		deployment := raw.(*structs.Deployment)

		// Write out a job registration
		sink.Write([]byte{byte(DeploymentSnapshot)})
		if err := encoder.Encode(deployment); err != nil {
			return err
		}
	}
	return nil
}

func (s *nomadSnapshot) persistACLPolicies(sink raft.SnapshotSink,
	encoder *codec.Encoder) error {
	// Get all the policies
	ws := memdb.NewWatchSet()
	policies, err := s.snap.ACLPolicies(ws)
	if err != nil {
		return err
	}

	for {
		// Get the next item
		raw := policies.Next()
		if raw == nil {
			break
		}

		// Prepare the request struct
		policy := raw.(*structs.ACLPolicy)

		// Write out a policy registration
		sink.Write([]byte{byte(ACLPolicySnapshot)})
		if err := encoder.Encode(policy); err != nil {
			return err
		}
	}
	return nil
}

func (s *nomadSnapshot) persistACLTokens(sink raft.SnapshotSink,
	encoder *codec.Encoder) error {
	// Get all the policies
	ws := memdb.NewWatchSet()
	tokens, err := s.snap.ACLTokens(ws)
	if err != nil {
		return err
	}

	for {
		// Get the next item
		raw := tokens.Next()
		if raw == nil {
			break
		}

		// Prepare the request struct
		token := raw.(*structs.ACLToken)

		// Write out a token registration
		sink.Write([]byte{byte(ACLTokenSnapshot)})
		if err := encoder.Encode(token); err != nil {
			return err
		}
	}
	return nil
}

// Release is a no-op, as we just need to GC the pointer
// to the state store snapshot. There is nothing to explicitly
// cleanup.
func (s *nomadSnapshot) Release() {}<|MERGE_RESOLUTION|>--- conflicted
+++ resolved
@@ -339,11 +339,7 @@
 	// is added to when it was suppose to launch, leader election occurs and the
 	// job was not launched. In this case, we use the insertion time to
 	// determine if a launch was missed.
-<<<<<<< HEAD
-	if req.Job.IsPeriodic() {
-=======
 	if added {
->>>>>>> 0ec93d7b
 		prevLaunch, err := n.state.PeriodicLaunchByID(ws, req.Namespace, req.Job.ID)
 		if err != nil {
 			n.logger.Printf("[ERR] nomad.fsm: PeriodicLaunchByID failed: %v", err)
