--- conflicted
+++ resolved
@@ -676,16 +676,6 @@
 		return fmt.Errorf("job %q is in non-existant namespace %q", job.ID, job.Namespace)
 	}
 
-<<<<<<< HEAD
-	// Assert the namespace exists
-	if exists, err := s.namespaceExists(txn, job.Namespace); err != nil {
-		return err
-	} else if !exists {
-		return fmt.Errorf("job %q is in non-existant namespace %q", job.ID, job.Namespace)
-	}
-
-=======
->>>>>>> 2e29851b
 	// Check if the job already exists
 	existing, err := txn.First("jobs", "id", job.Namespace, job.ID)
 	if err != nil {
