--- conflicted
+++ resolved
@@ -1,11 +1,7 @@
 package driver
 
 import (
-<<<<<<< HEAD
-	"os"
 	"os/exec"
-=======
->>>>>>> c3970f2b
 	"testing"
 	"time"
 
@@ -45,22 +41,10 @@
 	}
 }
 
-<<<<<<< HEAD
-func TestJavaDriver_StartOpen_Wait(t *testing.T) {
-	if !javaLocated() {
-		t.Skip("Java not found; skipping")
-	}
-
-	ctx := NewExecContext()
-	ctx.AllocDir = os.TempDir()
-	d := NewJavaDriver(testDriverContext())
-=======
 /*
 TODO: This test is disabled til a follow-up api changes the restore state interface.
 The driver/executor interface will be changed from Open to Cleanup, in which
 clean-up tears down previous allocs.
->>>>>>> c3970f2b
-
 func TestJavaDriver_StartOpen_Wait(t *testing.T) {
 	ctestutils.ExecCompatible(t)
 	task := &structs.Task{
@@ -105,18 +89,11 @@
 */
 
 func TestJavaDriver_Start_Wait(t *testing.T) {
-<<<<<<< HEAD
 	if !javaLocated() {
 		t.Skip("Java not found; skipping")
 	}
 
-	ctx := NewExecContext()
-	ctx.AllocDir = os.TempDir()
-	d := NewJavaDriver(testDriverContext())
-
-=======
 	ctestutils.ExecCompatible(t)
->>>>>>> c3970f2b
 	task := &structs.Task{
 		Name: "demo-app",
 		Config: map[string]string{
@@ -159,18 +136,11 @@
 }
 
 func TestJavaDriver_Start_Kill_Wait(t *testing.T) {
-<<<<<<< HEAD
 	if !javaLocated() {
 		t.Skip("Java not found; skipping")
 	}
 
-	ctx := NewExecContext()
-	ctx.AllocDir = os.TempDir()
-	d := NewJavaDriver(testDriverContext())
-
-=======
 	ctestutils.ExecCompatible(t)
->>>>>>> c3970f2b
 	task := &structs.Task{
 		Name: "demo-app",
 		Config: map[string]string{
